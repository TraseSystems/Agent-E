--- conflicted
+++ resolved
@@ -68,7 +68,7 @@
         document.querySelector(selector).value = text_to_enter;
     }""", {"selector": selector, "text_to_enter": text_to_enter})
 
-async def entertext(entry: Annotated[EnterTextEntry, "An object containing 'query_selector' (DOM selector query using mmid attribute) and 'text' (text to enter on the element)."]) -> Annotated[str, "Explanation of the outcome of this operation."]:
+async def entertext(entry: Annotated[EnterTextEntry, "An object containing 'query_selector' (DOM selector query using mmid attribute e.g. [mmid='114']) and 'text' (text to enter on the element)."]) -> Annotated[str, "Explanation of the outcome of this operation."]:
     """
     Enters text into a DOM element identified by a CSS selector.
 
@@ -129,12 +129,7 @@
 
     await browser_manager.notify_user(result["summary_message"])
     if dom_changes_detected:
-<<<<<<< HEAD
-        return f"{result['detailed_message']} As a consequence of this action, new elements have appeared in view: {dom_changes_detected}. This often means the action is not yet completed and needs further action. Important: Get all_fields DOM to interact with it."
-=======
         return f"{result['detailed_message']}.\n As a consequence of this action, new elements have appeared in view: {dom_changes_detected}. This means that the action is not yet executed and needs further interaction. Get all_fields DOM to complete the interaction."
->>>>>>> 8aad69de
-
     return result["detailed_message"]
 
 
