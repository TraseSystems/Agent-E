--- conflicted
+++ resolved
@@ -14,7 +14,7 @@
 from ae.utils.logger import logger
 
 
-async def click(selector: Annotated[str, "The properly formed query selector string to identify the element for the click action. When \"mmid\" attribute is present, use it for the query selector."],
+async def click(selector: Annotated[str, "The properly formed query selector string to identify the element for the click action (e.g. [mmid='114']). When \"mmid\" attribute is present, use it for the query selector."],
                 wait_before_execution: Annotated[float, "Optional wait time in seconds before executing the click event logic.", float] = 0.0) -> Annotated[str, "A message indicating success or failure of the click."]:
     """
     Executes a click action on the element matching the given query selector string within the currently open web page.
@@ -55,11 +55,7 @@
     await browser_manager.notify_user(result["summary_message"])
 
     if dom_changes_detected:
-<<<<<<< HEAD
-        return f"Success: {result['summary_message']} As a consequence of this action, new elements have appeared in view: {dom_changes_detected}. This often means the action is not yet completed and needs further action. Important: Get all_fields DOM to interact with it."
-=======
         return f"Success: {result['summary_message']}.\n As a consequence of this action, new elements have appeared in view: {dom_changes_detected}. This means that the action is not yet executed and needs further interaction. Get all_fields DOM to complete the interaction."
->>>>>>> 8aad69de
     return result["detailed_message"]
 
 
