--- conflicted
+++ resolved
@@ -92,22 +92,9 @@
     """
     status = 'Pass' if task_result['score'] == 1 else 'Fail'
     color = 'green' if status == 'Pass' else 'red'
-<<<<<<< HEAD
-    print(f"\n\nTest {index}/{total} Results: {task_result}")
-
-    #Cost computation is not available in Autogen when using Nested chat agents
-    cost="NA" 
-    total_cost = "NA"
-    total_tokens = "NA"
-    if "compute_cost" in task_result:
-        cost = task_result["compute_cost"]
-        total_cost = round(cost.get("cost", -1), 4) # type: ignore
-        total_tokens = cost.get("total_tokens", -1) # type: ignore
-=======
     cost = task_result.get("compute_cost", None)
     total_cost = None if cost is None else round(cost.get("cost", -1), 4)  # type: ignore
     total_tokens = None if cost is None else cost.get("total_tokens", -1)  # type: ignore
->>>>>>> 23cc6511
     result_table = [  # type: ignore
         ['Test Index', 'Task ID', 'Intent', 'Status', 'Time Taken (s)', 'Total Tokens', 'Total Cost ($)'],
         [index, task_result['task_id'], task_result['intent'], colored(status, color), round(task_result['tct'], 2), total_tokens, total_cost]  # type: ignore
