--- conflicted
+++ resolved
@@ -187,8 +187,6 @@
     try:
         command_cost = get_command_exec_cost(command_exec_result) # type: ignore
         print(f"Command cost: {command_cost}")
-<<<<<<< HEAD
-=======
 
         logger.info(f"Command \"{command}\" took: {round(end_time - start_time, 2)} seconds.")
         logger.info(f"Task {task_id} completed.")
@@ -219,7 +217,6 @@
             "last_url": page.url,
             "compute_cost": command_cost
         }
->>>>>>> 434bca2f
     except Exception as e:
         logger.error(f"Error getting command cost: {e}")
         command_cost = {"cost": -1, "total_tokens": -1}
