--- conflicted
+++ resolved
@@ -1,7 +1,6 @@
 """base class for evaluation"""
 import collections
 import html
-from operator import index
 import time
 import urllib
 import urllib.parse
@@ -314,7 +313,6 @@
         Returns:
             float: A score between 0.0 and 1.0 representing the presence of required HTML content on the webpage.
         """
-<<<<<<< HEAD
         task = task_config["intent"]
         reference_answer = task_config["eval"]["reference_answers"]["manual_check"]["answer"]
         answer_type = task_config["eval"]["reference_answers"]["manual_check"]["type"]
@@ -332,10 +330,6 @@
         elif answer_type.strip().lower() == "golden":
             print(colored("Golden answer (reference): ", "yellow") + reference_answer)
 
-        user_response = input(colored("\nAnnotate the task as Pass or Fail? ", "magenta", attrs=["bold"]))
-
-        if user_response.lower() == "pass":
-=======
         task:str = task_config["intent"]
         reference_answer=task_config["eval"]["reference_answers"]["manual_check"]["answer"]
         answer_type:str=task_config["eval"]["reference_answers"]["manual_check"]["type"]
@@ -347,22 +341,16 @@
             print("Possible answer (reference): ~~~",reference_answer,"~~~")
         elif answer_type.strip().lower()=="golden":
             print("Golden answer (reference): ",reference_answer)
-        user_response = input("Annotate the task as Pass, Fail or Skip (please use Skip sparingly)? ")
+        user_response = input(colored("Annotate the task as Pass, Fail or Skip (please use Skip sparingly)? ", "magenta", attrs=["bold"]))
         if(user_response.lower()=="pass"):
->>>>>>> 40a25290
             return 1.0
         elif user_response.lower() == "fail":
             return 0.0
         elif user_response.lower()=="skip":
             return -0.1
         else:
-<<<<<<< HEAD
             print(colored(f"Received response: {user_response}", "red"))
-            raise ValueError("Invalid user response. Please enter 'Pass' or 'Fail'.")
-=======
             raise ValueError("Invalid user response. Please enter 'Pass', 'Fail' or 'Skip'.")
-       
->>>>>>> 40a25290
 
 
 class EvaluatorComb(Evaluator):
